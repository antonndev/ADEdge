--- conflicted
+++ resolved
@@ -97,7 +97,6 @@
       width: min(1180px, 92vw);
       margin: 0 auto 38px;
       border-radius: 32px;
-<<<<<<< HEAD
       background: rgba(14,20,34,0.88);
       border: 1px solid rgba(255,255,255,0.08);
       box-shadow: none;
@@ -111,13 +110,6 @@
       background: rgba(8,12,22,0.96);
       border-color: rgba(255,255,255,0.16);
       box-shadow: 0 18px 40px rgba(5,9,20,0.25);
-=======
-      background: rgba(15,22,36,0.9);
-      border: 1px solid var(--outline);
-      box-shadow: var(--shadow-lg);
-      backdrop-filter: blur(22px);
-      padding: 16px 22px;
->>>>>>> f85aa26c
     }
 
     .topbar::after {
@@ -125,11 +117,7 @@
       position: absolute;
       inset: 2px;
       border-radius: 30px;
-<<<<<<< HEAD
       border: 1px solid rgba(255,255,255,0.05);
-=======
-      border: 1px solid rgba(255,255,255,0.04);
->>>>>>> f85aa26c
       pointer-events: none;
     }
 
@@ -143,7 +131,6 @@
     .brand {
       display: flex;
       align-items: center;
-<<<<<<< HEAD
       gap: 14px;
     }
 
@@ -170,53 +157,16 @@
       color: #fff;
       margin: 0;
       font-family: 'Inter', system-ui, -apple-system, 'Segoe UI', Roboto, Helvetica, Arial, sans-serif;
-=======
-      gap: 18px;
-    }
-
-    .brand-name {
-      display: flex;
-      align-items: center;
-      gap: 12px;
-      font-weight: 600;
-      font-size: 1.32rem;
-      letter-spacing: 0.04em;
-    }
-
-    .brand-name span {
-      display: inline-flex;
-      align-items: center;
-    }
-
-    .brand-name .prefix { color: var(--text); }
-    .brand-name .suffix { color: var(--accent); }
-
-    .brand-mark {
-      width: 46px;
-      height: 46px;
-      border-radius: 18px;
-      object-fit: cover;
-      border: 1px solid var(--outline);
-      box-shadow: 0 16px 40px rgba(6,10,22,0.48);
-      background: rgba(8,12,24,0.9);
->>>>>>> f85aa26c
     }
 
     .brand-subtitle {
       display: block;
-<<<<<<< HEAD
       font-size: 0.78rem;
       letter-spacing: 0.02em;
       text-transform: none;
       color: var(--muted);
       font-weight: 500;
       font-family: 'Inter', system-ui, -apple-system, 'Segoe UI', Roboto, Helvetica, Arial, sans-serif;
-=======
-      font-size: 0.8rem;
-      letter-spacing: 0.22em;
-      text-transform: uppercase;
-      color: var(--muted);
->>>>>>> f85aa26c
     }
 
     .top-actions {
@@ -230,15 +180,9 @@
       padding: 10px 16px;
       border-radius: 999px;
       color: var(--muted);
-<<<<<<< HEAD
       transition: color 0.25s ease;
     }
     .link:hover { color: var(--text); }
-=======
-      transition: background-color 0.25s ease, color 0.25s ease;
-    }
-    .link:hover { background: rgba(84,116,196,0.18); color: var(--text); }
->>>>>>> f85aa26c
 
     .visually-hidden {
       position: absolute !important;
@@ -256,17 +200,12 @@
       font-weight: 600;
       border-radius: 18px;
       padding: 11px 20px;
-<<<<<<< HEAD
       border: 1px solid rgba(255,255,255,0.12);
-=======
-      border: 1px solid transparent;
->>>>>>> f85aa26c
       cursor: pointer;
       font-size: 0.95rem;
       display: inline-flex;
       align-items: center;
       gap: 10px;
-<<<<<<< HEAD
       background: rgba(20,28,46,0.72);
       color: var(--text);
       transition: transform 0.25s ease, border-color 0.25s ease, background-color 0.25s ease, color 0.25s ease;
@@ -308,39 +247,6 @@
       background: rgba(255,82,100,0.12);
       border-color: rgba(255,82,100,0.6);
       color: #ff8a99;
-=======
-      transition: transform 0.25s ease, box-shadow 0.25s ease, background-color 0.25s ease, border-color 0.25s ease;
-    }
-
-    .btn.primary {
-      background: var(--accent);
-      color: #04101e;
-      box-shadow: 0 20px 40px rgba(74,212,255,0.35);
-    }
-    .btn.primary:hover {
-      transform: translateY(-4px);
-      box-shadow: 0 26px 54px rgba(74,212,255,0.45);
-      background: var(--accent-strong);
-    }
-
-    .btn.ghost {
-      background: rgba(20,28,46,0.72);
-      border: 1px solid var(--outline);
-      color: var(--text);
-    }
-    .btn.ghost:hover { transform: translateY(-3px); box-shadow: var(--shadow-sm); }
-
-    .btn.logout {
-      background: rgba(24,30,46,0.82);
-      border: 1px solid var(--outline);
-      color: var(--text);
-    }
-    .btn.logout:hover {
-      background: var(--warn);
-      border-color: rgba(255,255,255,0.12);
-      color: #fff;
-      box-shadow: 0 20px 46px rgba(255,61,97,0.42);
->>>>>>> f85aa26c
     }
 
     .hero {
@@ -576,11 +482,7 @@
       border: 1px dashed rgba(255,255,255,0.18);
       background: rgba(17,25,42,0.84);
       cursor: pointer;
-<<<<<<< HEAD
-      transition: border-color 0.3s ease, transform 0.3s ease, background-color 0.3s ease;
-=======
       transition: border-color 0.3s ease, transform 0.3s ease, box-shadow 0.3s ease;
->>>>>>> f85aa26c
       outline: none;
     }
 
@@ -598,15 +500,9 @@
     .dropzone span { color: var(--muted); font-size: 0.92rem; }
 
     .dropzone.is-hovered {
-<<<<<<< HEAD
       border-color: rgba(74,212,255,0.5);
       transform: translateY(-2px);
       background: rgba(20,30,52,0.9);
-=======
-      border-color: rgba(255,255,255,0.34);
-      transform: translateY(-4px);
-      box-shadow: 0 26px 56px rgba(6,10,22,0.5);
->>>>>>> f85aa26c
     }
 
     .file-chooser {
@@ -619,18 +515,12 @@
     input[type="file"] { position: absolute; left: -9999px; }
 
     .choose-btn {
-<<<<<<< HEAD
       background: rgba(24,32,50,0.72);
       border: 1px solid rgba(255,255,255,0.12);
-=======
-      background: rgba(21,30,48,0.78);
-      border: 1px solid rgba(255,255,255,0.08);
->>>>>>> f85aa26c
       border-radius: 14px;
       color: var(--text);
       padding: 10px 18px;
       cursor: pointer;
-<<<<<<< HEAD
       transition: border-color 0.25s ease, background-color 0.25s ease, color 0.25s ease;
       box-shadow: none;
     }
@@ -639,11 +529,6 @@
       border-color: rgba(74,212,255,0.5);
       color: #dff7ff;
     }
-=======
-      transition: transform 0.25s ease, box-shadow 0.25s ease;
-    }
-    .choose-btn:hover { transform: translateY(-3px); box-shadow: var(--shadow-sm); }
->>>>>>> f85aa26c
 
     .file-name {
       font-size: 0.85rem;
@@ -989,22 +874,11 @@
 <body>
   <header class="topbar" role="banner">
     <div class="topbar-inner">
-<<<<<<< HEAD
       <a class="brand" href="/" aria-label="Edge home">
         <img src="https://files.catbox.moe/bmjajo.webp" alt="Edge emblem" class="brand-mark" />
         <div class="brand-text">
           <span class="brand-name">Edge</span>
           <span class="brand-subtitle">Image host made free</span>
-=======
-      <a class="brand" href="/" aria-label="ADEdge home">
-        <div>
-          <div class="brand-name">
-            <span class="prefix">AD</span>
-            <img src="https://files.catbox.moe/bmjajo.webp" alt="ADEdge emblem" class="brand-mark" />
-            <span class="suffix">Edge</span>
-          </div>
-          <span class="brand-subtitle">Creative delivery console</span>
->>>>>>> f85aa26c
         </div>
       </a>
 
@@ -1018,15 +892,9 @@
   <section class="hero" aria-labelledby="heroTitle">
     <div class="container hero-inner">
       <div class="hero-copy">
-<<<<<<< HEAD
         <span class="eyebrow">Session overview</span>
         <h1 id="heroTitle">Keep uploads, metrics, and activity aligned in one workspace.</h1>
         <p>Track what changed, refresh the gallery, and manage assets without leaving this dashboard.</p>
-=======
-        <span class="eyebrow">Creative delivery control</span>
-        <h1 id="heroTitle">Distribute media with a dashboard built for live campaigns.</h1>
-        <p>ADEdge keeps visual assets moving fast. Upload, organize, and share production-ready images or video instantly while the control panel highlights the health of your delivery footprint.</p>
->>>>>>> f85aa26c
         <div class="hero-actions">
           <a class="btn primary" href="#main">Start uploading</a>
           <span class="muted">Liquid glass UI · Realtime focus</span>
@@ -1058,7 +926,6 @@
         <div class="card-header">
           <div>
             <h2 id="uploadTitle">Upload center</h2>
-<<<<<<< HEAD
             <p class="muted">Drop a file or use the picker. Edge stores it behind your token-protected endpoint.</p>
           </div>
           <div class="pill">Secure</div>
@@ -1072,21 +939,6 @@
             <strong>Drop media to upload</strong>
             <span>Images, GIFs, MP4 previews — Edge handles them in seconds.</span>
           </div>
-=======
-            <p class="muted">Drop a file or use the picker. ADEdge will store it behind your token-protected endpoint.</p>
-          </div>
-          <div class="pill">Secure</div>
-        </div>
-
-        <div class="dropzone" id="dropzone" tabindex="0" aria-label="Drop media here or press to browse">
-          <div class="icon" aria-hidden="true">
-            <svg viewBox="0 0 24 24" width="28" height="28" fill="none"><path d="M12 5v14" stroke="currentColor" stroke-width="1.6" stroke-linecap="round"/><path d="M5 12l7-7 7 7" stroke="currentColor" stroke-width="1.6" stroke-linecap="round" stroke-linejoin="round"/></svg>
-          </div>
-          <div>
-            <strong>Drop media to upload</strong>
-            <span>Images, GIFs, MP4 previews — ADEdge handles them in seconds.</span>
-          </div>
->>>>>>> f85aa26c
         </div>
 
         <div class="file-chooser" role="group" aria-label="File chooser">
@@ -1109,11 +961,7 @@
       <section class="card gallery-card" aria-labelledby="galleryTitle">
         <div class="card-header">
           <h2 id="galleryTitle">Recent media</h2>
-<<<<<<< HEAD
           <p class="muted">Latest uploads stay in sync so you can copy, preview, or open the direct URL.</p>
-=======
-          <p class="muted">Latest uploads hydrate automatically so you can copy, preview, or open the CDN URL.</p>
->>>>>>> f85aa26c
         </div>
 
         <div id="imagesGrid" class="images-grid" role="list" aria-live="polite"></div>
@@ -1134,11 +982,7 @@
     <article class="liquid-card">
       <div class="pill">Monitoring</div>
       <h3>Heat-aware health checks</h3>
-<<<<<<< HEAD
       <p>Monitor spikes in demand with adaptive probes that surface region latency and cache responses right inside the console.</p>
-=======
-      <p>Monitor spikes in demand with adaptive probes that surface region latency and CDN cache responses right inside the console.</p>
->>>>>>> f85aa26c
     </article>
     <article class="liquid-card">
       <div class="pill">Collaboration</div>
@@ -1170,7 +1014,6 @@
           <strong>Realtime audit</strong>
           <span>Security token verified and stored for ShareX integrations.</span>
         </div>
-<<<<<<< HEAD
       </div>
       <div class="timeline-item">
         <div class="timeline-time">01:10</div>
@@ -1179,28 +1022,13 @@
           <span>Latest thumbnails rendered in the liquid glass gallery grid.</span>
         </div>
       </div>
-=======
-      </div>
-      <div class="timeline-item">
-        <div class="timeline-time">01:10</div>
-        <div class="timeline-body">
-          <strong>Viewport sync</strong>
-          <span>Latest thumbnails rendered in the liquid glass gallery grid.</span>
-        </div>
-      </div>
->>>>>>> f85aa26c
     </div>
   </section>
 
   <section class="container cta-strip" aria-label="Collaboration callout">
     <div>
-<<<<<<< HEAD
       <h2>Ready for another batch?</h2>
       <p>Loop back to the uploader whenever you need to push fresh assets or refresh previews.</p>
-=======
-      <h2>Scale creative delivery with ADEdge</h2>
-      <p>Invite your team, automate uploads, and keep every campaign asset at your fingertips.</p>
->>>>>>> f85aa26c
     </div>
     <a class="btn ghost" href="#uploadTitle">Return to uploader</a>
   </section>
@@ -1236,10 +1064,7 @@
       const imagesGrid = document.getElementById('imagesGrid');
       const galleryEmpty = document.getElementById('galleryEmpty');
       const logoutBtn = document.getElementById('logoutBtn');
-<<<<<<< HEAD
       const topbar = document.querySelector('.topbar');
-=======
->>>>>>> f85aa26c
 
       const previewModal = document.getElementById('previewModal');
       const modalImg = document.getElementById('modalImg');
@@ -1259,7 +1084,6 @@
         } catch(e){ /* ignore */ }
       }
 
-<<<<<<< HEAD
       if(topbar){
         const updateTopbar = () => {
           const atTop = window.scrollY <= 8;
@@ -1269,8 +1093,6 @@
         window.addEventListener('scroll', updateTopbar, { passive: true });
       }
 
-=======
->>>>>>> f85aa26c
       if(logoutBtn){
         logoutBtn.addEventListener('click', async () => {
           try { await fetch('/api/logout', { method: 'POST' }); } catch(e){ /* ignore */ }
@@ -1456,7 +1278,6 @@
         openInNew.href = url;
         copyUrlBtn.onclick = () => copyToClipboard(url);
         previewModal.classList.add('show');
-<<<<<<< HEAD
       }
 
       function closeModal(){
@@ -1465,16 +1286,6 @@
         modalImg.src = '';
       }
 
-=======
-      }
-
-      function closeModal(){
-        if(!previewModal) return;
-        previewModal.classList.remove('show');
-        modalImg.src = '';
-      }
-
->>>>>>> f85aa26c
       if(modalClose) modalClose.addEventListener('click', closeModal);
       if(previewModal) previewModal.addEventListener('click', (e) => { if(e.target === previewModal) closeModal(); });
 
