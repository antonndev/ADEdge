--- conflicted
+++ resolved
@@ -121,6 +121,14 @@
   saveUsers(db);
   return true;
 }
+function deleteUser(username) {
+  const db = readUsers();
+  const next = db.users.filter(u => u.username !== username);
+  if (next.length === db.users.length) return false;
+  db.users = next;
+  writeUsers(db);
+  return true;
+}
 
 function updateUser(username, fields) {
   const db = loadUsers();
@@ -143,20 +151,11 @@
   saveUsers(db);
   return true;
 }
-function deleteUser(username) {
-  const db = readUsers();
-  const next = db.users.filter(u => u.username !== username);
-  if (next.length === db.users.length) return false;
-  db.users = next;
-  writeUsers(db);
-  return true;
-}
 
 // ===================================================================
 // EXPORT
 // ===================================================================
 module.exports = {
-<<<<<<< HEAD
   DATA_DIR,
   IMAGES_FILE,
   USERS_FILE,
@@ -168,9 +167,4 @@
   createUser,
   updateUser,
   deleteUser
-=======
-  DATA_DIR, IMAGES_FILE, USERS_FILE,
-  listImages, addImage, removeImage,
-  listUsers, findUser, createUser, updateUser, deleteUser
->>>>>>> 34a7c1a4
 };